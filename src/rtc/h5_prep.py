#!/usr/bin/env python

import os
import sys
import numpy as np
import h5py
import logging
from datetime import datetime
from osgeo import gdal

import isce3
import shapely

from s1reader.s1_burst_slc import Sentinel1BurstSlc
from s1reader.version import release_version
from rtc.runconfig import RunConfig
from rtc.version import VERSION as SOFTWARE_VERSION

from nisar.workflows.h5_prep import set_get_geo_info

BASE_HDF5_DATASET = f'/science/SENTINEL1'
FREQ_GRID_SUB_PATH = 'RTC/grids/frequencyA'
FREQ_GRID_DS = f'{BASE_HDF5_DATASET}/{FREQ_GRID_SUB_PATH}'

logger = logging.getLogger('rtc_s1')

def get_polygon_wkt(burst_in: Sentinel1BurstSlc):
    '''
    Get WKT for butst's bounding polygon
    It returns "POLYGON" when
    there is only one polygon that defines the burst's border
    It returns "MULTIPOLYGON" when
    there is more than one polygon that defines the burst's border

    Parameters
    -----------
    burst_in: Sentinel1BurstSlc
        Input burst

    Return:
    _ : str
        "POLYGON" or "MULTIPOLYGON" in WKT
        as the bounding polygon of the input burst
        
    '''

    if len(burst_in.border) ==1:
        geometry_polygon = burst_in.border[0]
    else:
        geometry_polygon = shapely.geometry.MultiPolygon(burst_in.border)
    
    return geometry_polygon.wkt


def save_hdf5_file(hdf5_obj, output_hdf5_file, flag_apply_rtc, clip_max,
                   clip_min, output_radiometry_str,
                   geogrid, pol_list, geo_burst_filename, nlooks_file,
                   rtc_anf_file, layover_shadow_mask_file,
                   radar_grid_file_dict,
                   save_imagery=True, save_secondary_layers=True):

    # save grids metadata
    h5_ds = os.path.join(FREQ_GRID_DS, 'listOfPolarizations')
    if h5_ds in hdf5_obj:
        del hdf5_obj[h5_ds]
    pol_list_s2 = np.array(pol_list, dtype='S2')
    dset = hdf5_obj.create_dataset(h5_ds, data=pol_list_s2)
    dset.attrs['description'] = np.string_(
                'List of processed polarization layers')

    h5_ds = os.path.join(FREQ_GRID_DS, 'radiometricTerrainCorrectionFlag')
    if h5_ds in hdf5_obj:
        del hdf5_obj[h5_ds]
    dset = hdf5_obj.create_dataset(h5_ds, data=bool(flag_apply_rtc))



    # save geogrid coordinates
    yds, xds = set_get_geo_info(hdf5_obj, FREQ_GRID_DS, geogrid)

    if save_imagery:
        # save RTC imagery
        save_hdf5_dataset(geo_burst_filename, hdf5_obj, FREQ_GRID_DS,
                           yds, xds, pol_list,
                           long_name=output_radiometry_str,
                           units='',
                           valid_min=clip_min,
                           valid_max=clip_max)

    if save_secondary_layers:
        # save nlooks
        if nlooks_file:
            save_hdf5_dataset(nlooks_file, hdf5_obj, FREQ_GRID_DS,
                               yds, xds, 'numberOfLooks',
                               long_name = 'number of looks',
                               units = '',
                               valid_min = 0)

        # save rtc
        if rtc_anf_file:
            save_hdf5_dataset(rtc_anf_file, hdf5_obj, FREQ_GRID_DS,
                               yds, xds, 'RTCAreaNormalizationFactor',
                               long_name = 'RTC area factor',
                               units = '',
                               valid_min = 0)

        # save layover shadow mask
        if layover_shadow_mask_file:
            save_hdf5_dataset(layover_shadow_mask_file, hdf5_obj, FREQ_GRID_DS,
                               yds, xds, 'layoverShadowMask',
                               long_name = 'Layover/shadow mask',
                               units = '',
                               valid_min = 0)

        for ds_hdf5, filename in radar_grid_file_dict.items():
             save_hdf5_dataset(filename, hdf5_obj, FREQ_GRID_DS, yds, xds, ds_hdf5,
                                long_name = '', units = '')

    logger.info(f'file saved: {output_hdf5_file}')


def create_hdf5_file(product_id, output_hdf5_file, orbit, burst, cfg, is_mosaic):
    '''Create HDF5 file

    Parameters
    -----------
    product_id: str
        Product ID
    output_hdf5_file: h5py.File
        HDF5 object into which write the metadata
    orbit: isce3.core.Orbit
        Orbit file
    burst: Sentinel1BurstCls
        Source burst of the RTC
    cfg: RunConfig
        A class that contains the information defined in runconfig
    is_mosaic: bool
        Flag to indicate whether the RTC-S1 product is a mosaic (True)
        or burst (False) product
    '''

    hdf5_obj = h5py.File(output_hdf5_file, 'w')
    hdf5_obj.attrs['Conventions'] = np.string_("CF-1.8")
    hdf5_obj.attrs["contact"] = np.string_("operaops@jpl.nasa.gov")
    hdf5_obj.attrs["institution"] = np.string_("NASA JPL")
    hdf5_obj.attrs["mission_name"] = np.string_("OPERA")
    hdf5_obj.attrs["reference_document"] = np.string_("TBD")
    hdf5_obj.attrs["title"] = np.string_("OPERA L2 RTC-S1 Product")

    populate_metadata_group(product_id, hdf5_obj, burst, cfg, BASE_HDF5_DATASET,
                            is_mosaic)

    #populate_rfi_info(hdf5_obj, burst,
    #                  f'{BASE_HDF5_DATASET}/RTC/metadata/RFIInformation')

    # save orbit
    orbit_group = hdf5_obj.require_group(
        f'{BASE_HDF5_DATASET}/RTC/metadata/orbit')
    save_orbit(orbit, orbit_group)
    return hdf5_obj


def save_orbit(orbit, orbit_group):
    orbit.save_to_h5(orbit_group)
    # Add description attributes.
    orbit_group["time"].attrs["description"] = np.string_("Time vector record. This"
        " record contains the time corresponding to position, velocity,"
        " acceleration records")
    orbit_group["position"].attrs["description"] = np.string_("Position vector"
        " record. This record contains the platform position data with"
        " respect to WGS84 G1762 reference frame")
    orbit_group["velocity"].attrs["description"] = np.string_("Velocity vector"
        " record. This record contains the platform velocity data with"
        " respect to WGS84 G1762 reference frame")
    orbit_group.create_dataset(
        'referenceEpoch',
        data=np.string_(orbit.reference_epoch.isoformat()))

    # Orbit source/type
    # TODO: Update orbit type:
    d = orbit_group.require_dataset("orbitType", (), "S10", data=np.string_("POE"))
    d.attrs["description"] = np.string_("PrOE (or) NOE (or) MOE (or) POE"
                                        " (or) Custom")


def get_metadata_dict(product_id: str,
                      burst_in: Sentinel1BurstSlc,
                      cfg_in: RunConfig,
                      is_mosaic: bool):
    '''Create RTC-S1 metadata dictionary

    Parameters
    -----------
    product_id: str
        Product ID
    burst_in: Sentinel1BurstCls
        Source burst of the RTC
    cfg_in: RunConfig
        A class that contains the information defined in runconfig
    is_mosaic: bool
        Flag to indicate whether the RTC-S1 product is a mosaic (True)
        or burst (False) product

    Returns
    -------
    metadata_dict : dict
        Metadata dict organized as follows:
        - Dictionary item key: HDF5 dataset key;
        - Dictionary item value: list of 
            [GeoTIFF metadata key,
             metadata value,
             metadata description]
        The value `None` for the GeoTIFF metadata key indicates that
        the field is not saved on the GeoTIFF file
    '''

    # orbit files
    orbit_files = [os.path.basename(f) for f in cfg_in.orbit_path]

    # L1 SLC granules
    l1_slc_granules = [os.path.basename(f) for f in cfg_in.safe_files]

    # processing type
    processing_type = cfg_in.groups.product_group.processing_type

    # product version
    product_version_float = cfg_in.groups.product_group.product_version
    if product_version_float is None:
        product_version = SOFTWARE_VERSION
    else:
        product_version = f'{product_version_float:.1f}'

    # DEM description
    dem_description = cfg_in.dem_description

    if not dem_description:
        # If the DEM description is not provided, use DEM source
        dem_description = os.path.basename(cfg_in.dem)

    if burst_in.platform_id == 'S1A':
        platform_id = 'Sentinel-1A'
    elif burst_in.platform_id == 'S1B':
        platform_id = 'Sentinel-1B'
    elif burst_in.platform_id == 'S1C':
        platform_id = 'Sentinel-1C'
    elif burst_in.platform_id == 'S1D':
        platform_id = 'Sentinel-1D'
    else:
        error_msg = f'ERROR Not recognized platform ID: {burst_in.platform_id}'
        raise NotImplementedError(error_msg)

    # mission_id = 'Sentinel'

    # Manifests the field names, corresponding values from RTC workflow, and the description.
    # To extend this, add the lines with the format below:
    # 'field_name': [corresponding_variables_in_workflow, description]
    metadata_dict = {
        'identification/absoluteOrbitNumber':
            ['absolute_orbit_number', burst_in.abs_orbit_number,
             'Absolute orbit number'],
        # NOTE: The field below does not exist on opera_rtc.xml
        # 'identification/relativeOrbitNumber':
        #   [int(burst_in.burst_id[1:4]), 'Relative orbit number'],
        'identification/trackNumber':
            ['track_number', burst_in.burst_id.track_number,
             'Track number'],
        # 'identification/missionId':
        #    [mission_id, 'Mission identifier'],
        'identification/platform':
            ['platform', platform_id, 'Platform name'],
        # Instrument name mentioned at:
        # https://sentinel.esa.int/documents/247904/349449/s1_sp-1322_1.pdf
        'identification/sensor':
            ['sensor', 'CSAR', 'Sensor instrument name'],
        'identification/productType':
            ['product_type', 'RTC-S1', 'Product type'],
        'identification/project':
            ['project', 'OPERA', 'Project name'],
        'identification/acquisitionMode':
            ['acquisition_mode', 'Interferometric Wide (IW)',
             'Acquisition mode'],
        'identification/CARDProductType':
            ['card_product_type', 'Normalised Radar Backscatter',
             'CARD Product type'], # 1.3

        # NOTE: in NISAR, the value has to be in UPPERCASE or lowercase?
        'identification/lookDirection':
             ['look_direction', 'right', 'Look direction can be left or right'],
        'identification/orbitPassDirection':
            ['orbit_pass_direction', burst_in.orbit_direction.lower(),
             'Orbit direction can be ascending or descending'],
        # NOTE: using the same date format as `s1_reader.as_datetime()`

        'identification/listOfFrequencies':
             [None, ['A'],
             'List of frequency layers available in the product'],  # TBC
        'identification/isGeocoded':
            [None, True,
             'Flag to indicate radar geometry or geocoded product'],
        'identification/productLevel':
             ['product_level', 'L2', 'Product level'],
        'identification/productID':
             ['product_id', product_id, 'Product identificator'],
        # 'identification/productSource':
        # [platform_id, 'Product source'],
        'identification/isUrgentObservation':
            ['is_urgent_observation', False,
             'List of booleans indicating if datatakes are nominal or urgent'],
        'identification/diagnosticModeFlag':
            ['diagnostic_mode_flag', False,
             'Indicates if the radar mode is a diagnostic mode or not: True or False'],
        'identification/processingType':
             ['processing_type', processing_type,
             'NOMINAL (or) URGENT (or) CUSTOM (or) UNDEFINED'],
        'identification/processingDateTime':
             ['processing_date_time',
              datetime.now().strftime("%Y-%m-%dT%H:%M:%S.%fZ"),
              'Processing date and time in the format YYYY-MM-DDTHH:MM:SSZ'],
        'identification/productVersion':
            ['product_version', product_version, 'Product version'],
        'identification/softwareVersion':
             ['software_version', str(SOFTWARE_VERSION), 'Software version'],
        #'identification/CEOSDocumentIdentifier':
        #    ["https://ceos.org/ard/files/PFS/NRB/v5.5/CARD4L-PFS_NRB_v5.5.pdf",
        #     'Product version'],
        'RTC/metadata/sourceData/numberOfAcquisitions': # 1.6.4
            ['number_of_acquisitions',
             1,
             'Number of source data acquisitions'],
        # TODO Review: should we expose this parameter in the runconfig?
<<<<<<< HEAD
        'RTC/metadata/sourceData/dataAccess':
            ['data_access',
=======
        'RTC/metadata/sourceDataInformation/dataAccess':
            ['source_data_access',
>>>>>>> 9c6be882
             'https://search.asf.alaska.edu/',
             'Data access URL'],
        'RTC/metadata/sourceData/radarBand':  # 1.6.4
            ['radar_band', 'C', 'Radar band'],
<<<<<<< HEAD
        'RTC/metadata/sourceData/processingFacility': #  1.6.6
            ['source_processing_facility',
=======
        'RTC/metadata/sourceDataInformation/processingFacility': #  1.6.6
            ['source_data_processing_facility',
>>>>>>> 9c6be882
             (f'organization: \"{burst_in.burst_misc_metadata.processing_info_dict["organisation"]}\", '
              f'site: \"{burst_in.burst_misc_metadata.processing_info_dict["site"]}\", '
              f'country: \"{burst_in.burst_misc_metadata.processing_info_dict["country"]}\"'),
             'Source data processing facility'],
<<<<<<< HEAD
        'RTC/metadata/sourceData/processingDateTime':  # 1.6.6
            ['source_processing_date_time',
             burst_in.burst_misc_metadata.processing_info_dict['stop'],
             'Processing date and time of the source data'],
        'RTC/metadata/sourceData/processingSoftwareVersion':  # 1.6.6
            ['source_processing_sw_version',
             str(burst_in.ipf_version),
             'IPF version of the source data'],
        
        'RTC/metadata/sourceData/azimuthLooks':  # 1.6.6
            ['source_azimuth_looks',
             burst_in.burst_misc_metadata.azimuth_looks,
             'Azimuth number of looks'],
        'RTC/metadata/sourceData/slantRangeLooks':  # 1.6.6
            ['source_slant_range_looks',
             burst_in.burst_misc_metadata.slant_range_looks,
             'Slant range number of looks'],

        'RTC/metadata/sourceData/productLevel':  # 1.6.6
            ['source_product_level',
             'L1',
             'Product level of the source data'],
        'RTC/metadata/sourceData/geometry':  # 1.6.7
            ['source_geometry',
             'slant range',
             'Geometry of the source data'],
        'RTC/metadata/sourceData/azimuthSpacing':  # 1.6.7
            ['source_azimuth_spacing',
             burst_in.azimuth_time_interval,
             'Azimuth spacing of the source data in seconds'], 
        'RTC/metadata/sourceData/slantRangeSpacing':  # 1.6.7
            ['source_slant_range_spacing',
=======
        'RTC/metadata/sourceDataInformation/processingDateTime':  # 1.6.6
            ['source_data_processing_date_time',
             burst_in.burst_misc_metadata.processing_info_dict['stop'],
             'Processing date and time of the source data'],
        'RTC/metadata/sourceDataInformation/softwareVersion':  # 1.6.6
            ['source_data_software_version',
             str(burst_in.ipf_version),
             'IPF version of the source data'],
        
        'RTC/metadata/sourceDataInformation/azimuthLooks':  # 1.6.6
            [None,
             burst_in.burst_misc_metadata.azimuth_looks,
             'Azimuth number of looks'],
        'RTC/metadata/sourceDataInformation/slantRangeLooks':  # 1.6.6
            [None,
             burst_in.burst_misc_metadata.slant_range_looks,
             'Slant range number of looks'],

        'RTC/metadata/sourceDataInformation/productLevel':  # 1.6.6
            ['source_data_product_level',
             'L1',
             'Product level of the source data'],
        'RTC/metadata/sourceDataInformation/geometry':  # 1.6.7
            ['source_data_geometry',
             'slant range',
             'Geometry of the source data'],
        'RTC/metadata/sourceDataInformation/zeroDopplerTimeSpacing':  # 1.6.7
            ['source_data_azimuth_spacing',
             burst_in.azimuth_time_interval,
             'Time interval in the along track direction of the source data in seconds'], 
        'RTC/metadata/sourceDataInformation/slantRangeSpacing':  # 1.6.7
            ['source_data_slant_range_spacing',
>>>>>>> 9c6be882
             burst_in.range_pixel_spacing,
             'Slant range spacing of the source data in meters'], 

        #'RTC/metadata/sourceData/azimuthResolution':  # 1.6.7
        #    ['source_azimuth_resolution',
        #     burst_in.azimuth_time_interval,
        #     'Azimuth time resolution of the source data in seconds'],
        #'RTC/metadata/sourceData/slantRangeResolution':  # 1.6.7
        #    ['source_slant_range_resolution',
        #     burst_in.range_pixel_spacing,
        #     'Slant range resolution of the source data in meters'],

<<<<<<< HEAD
        'RTC/metadata/sourceData/nearRangeIncidenceAngle':  # 1.6.7
            ['near_range_incidence_angle',
             burst_in.burst_misc_metadata.inc_angle_near_range,
             'Near range incidence angle in meters'],
        'RTC/metadata/sourceData/farRangeIncidenceAngle':  # 1.6.7
            ['far_range_incidence_angle',
=======
        'RTC/metadata/sourceDataInformation/nearRangeIncidenceAngle':  # 1.6.7
            [None,
             burst_in.burst_misc_metadata.inc_angle_near_range,
             'Near range incidence angle in meters'],
        'RTC/metadata/sourceDataInformation/farRangeIncidenceAngle':  # 1.6.7
            [None,
>>>>>>> 9c6be882
             burst_in.burst_misc_metadata.inc_angle_far_range,
             'Far range incidence angle in meters'],
        # Source for the max. NESZ:
        # (https://sentinels.copernicus.eu/web/sentinel/user-guides/
        #  sentinel-1-sar/acquisition-modes/interferometric-wide-swath)
<<<<<<< HEAD
        'RTC/metadata/sourceData/maxNoiseEquivalentSigmaZero':  # 1.6.9
            ['max_noise_equivalent_sigma_zero',
=======
        'RTC/metadata/sourceDataInformation/maxNoiseEquivalentSigmaZero':  # 1.6.9
            [None,
>>>>>>> 9c6be882
             -22,
             'Maximum Noise equivalent sigma0 in dB'],

        # TODO Review: should we expose this parameter in the runconfig?
        #'RTC/metadata/processingInformation/dataAccess':  # placeholder for 1.7.1
        #    ['product_data_access',
        #     'TBD',
        #     'URL to access the product data'],
        'RTC/metadata/processingInformation/parameters/postProcessingFilteringApplied':  # 1.7.4
            ['post_processing_filtering_applied',
            False,
             'Flag to indicate if post-processing filtering has been applied'],

        'RTC/metadata/processingInformation/noiseCorrectionApplied':  # 3.3
            ['noise_correction_applied',
             cfg_in.groups.processing.apply_thermal_noise_correction,
             'A flag to indicate whether noise removal was applied'],
    
        #'RTC/metadata/processingInformation/geoidReference':  # for 4.2
        #    ['geoid_source_description', 'EGM2008', 'Geoid source description'], #TODO confirm, might need to be populated via runconfig

        #'RTC/grids/processingInformation/absoluteAccuracyNorthing':  # placeholder for 4.3 # TODO: abs. geolocation error needs to be tested.
        #    ['absolute_accuracy_northing',
        #     [0.0, 0.0],
        #     ('An estimate of the absolute localisation error in north direction'
        #      'provided as bias and standard deviation')],

        #'RTC/grids/processingInformation/absoluteAccuracyEasting':  # placeholder for 4.3
        #    ['absolute_accuracy_easting',
        #     [0.0, 0.0],
        #     ('An estimate of the absolute localisation error in east direction'
        #      'provided as bias and standard deviation')],

        # 'identification/frameNumber':  # TBD
        # 'identification/plannedDatatakeId':
        # 'identification/plannedObservationId':

        f'{FREQ_GRID_SUB_PATH}/rangeBandwidth':
            ['range_bandwidth', burst_in.range_bandwidth,
             'Processed range bandwidth in Hz'],
        # 'frequencyA/azimuthBandwidth':
        f'{FREQ_GRID_SUB_PATH}/centerFrequency':
            ['center_frequency', burst_in.radar_center_frequency,
             'Center frequency of the processed image in Hz'],
        f'{FREQ_GRID_SUB_PATH}/slantRangeSpacing':
            ['slant_range_spacing', burst_in.range_pixel_spacing,
             'Slant range spacing of grid. '
             'Distance in meters between consecutive range samples'],
        f'{FREQ_GRID_SUB_PATH}/zeroDopplerTimeSpacing':
            ['zero_doppler_time_spacing', burst_in.azimuth_time_interval,
             'Time interval in the along track direction for raster layers'],
        # f'{FREQ_GRID_SUB_PATH}/faradayRotationFlag':
        #    ['faraday_rotation_flag', False,
        #     'Flag to indicate if Faraday Rotation correction was applied'],
        # f'{FREQ_GRID_SUB_PATH}/polarizationOrientationFlag':
        #    ['polarization_orientation_flag', False,
        #    'Flag to indicate if Polarization Orientation correction was applied'],

        'RTC/metadata/processingInformation/algorithms/demInterpolation':
            ['dem_interpolation_algorithm',
             cfg_in.groups.processing.dem_interpolation_method,
             'DEM interpolation method'],
        'RTC/metadata/processingInformation/algorithms/geocoding':
            ['geocoding_algorithm',
             cfg_in.groups.processing.geocoding.algorithm_type,
             'Geocoding algorithm'],
        'RTC/metadata/processingInformation/algorithms/radiometricTerrainCorrection':
            ['radiometric_terrain_correction_algorithm',
             cfg_in.groups.processing.rtc.algorithm_type,
            'Radiometric terrain correction (RTC) algorithm'],
        'RTC/metadata/processingInformation/algorithms/ISCEVersion':
            ['isce3_version', isce3.__version__,
            'Version of the ISCE3 framework used for processing'],
        # 'RTC/metadata/processingInformation/algorithms/RTCVersion':
        #     [str(SOFTWARE_VERSION), 'RTC-S1 SAS version used for processing'],
        'RTC/metadata/processingInformation/algorithms/S1ReaderVersion':
            ['s1_reader_version', release_version,
             'Version of the OPERA s1-reader used for processing'],

        'RTC/metadata/processingInformation/inputs/l1SLCGranules':
            ['l1_slc_granules', l1_slc_granules,
             'List of input L1 SLC products used'],
        'RTC/metadata/processingInformation/inputs/orbitFiles':
            ['orbit_files', orbit_files, 'List of input orbit files used'],
        'RTC/metadata/processingInformation/inputs/annotationFiles':
            ['annotation_files', [burst_in.burst_calibration.basename_cads,
             burst_in.burst_noise.basename_nads],
             'List of input calibration files used'],
        'RTC/metadata/processingInformation/inputs/configFiles':
            ['config_files', cfg_in.run_config_path,
             'List of input config files used'],
        'RTC/metadata/processingInformation/inputs/demSource':
            ['dem_source', dem_description, 'DEM source description'],
    }

    # Add reference to the thermal noise correction algorithm when the correction is applied
    if cfg_in.groups.processing.apply_thermal_noise_correction:  # 3.3
        noise_removal_algorithm_reference =\
            ('https://sentinels.copernicus.eu/documents/247904/2142675/'
             'Thermal-Denoising-of-Products-Generated-by-Sentinel-1-IPF.pdf/'
             '11d3bd86-5d6a-4e07-b8bb-912c1093bf91?t=1511973926000')
    else:
        noise_removal_algorithm_reference = '(noise removal not applied)'
    metadata_dict['RTC/metadata/processingInformation/algorithms/noiseCorrectionAlgorithmReference'] =\
        ['noise_removal_algorithm_reference',
         noise_removal_algorithm_reference,
          'A reference to the noise removal algorithm applied']

    # Add RTC algorithm reference depending on the algorithm applied
    url_rtc_algorithm_document = '(RTC not applied)'
    if cfg_in.groups.processing.apply_rtc: # 3.4
        if cfg_in.groups.processing.rtc.algorithm_type == 'area_projection':
            url_rtc_algorithm_document = 'https://ieeexplore.ieee.org/document/9695438'
        elif cfg_in.groups.processing.rtc.algorithm_type == 'bilinear_distribution':
            url_rtc_algorithm_document = 'https://ieeexplore.ieee.org/document/5752845'
        else:
            raise NotImplementedError
    metadata_dict['RTC/metadata/processingInformation/algorithms/radiometricTerrainCorrectionAlgorithmReference'] =\
        ['rtc_algorithm_reference',
         url_rtc_algorithm_document,
         'A reference to the RTC algorithm applied']

    if is_mosaic:
        return metadata_dict

    # Metadata only for for burst product
    # Calculate bounding box
    xmin_geogrid = cfg_in.geogrids[str(burst_in.burst_id)].start_x
    ymax_geogrid = cfg_in.geogrids[str(burst_in.burst_id)].start_y
    spacing_x = cfg_in.geogrids[str(burst_in.burst_id)].spacing_x
    spacing_y = cfg_in.geogrids[str(burst_in.burst_id)].spacing_y
    width_geogrid = cfg_in.geogrids[str(burst_in.burst_id)].width
    length_geogrid = cfg_in.geogrids[str(burst_in.burst_id)].length
    xy_bounding_box = [
        xmin_geogrid,
        ymax_geogrid + length_geogrid * spacing_y,
        xmin_geogrid + width_geogrid * spacing_x,
        ymax_geogrid
    ]
    metadata_dict['identification/boundingBox'] = \
        ['bounding_box', np.array(xy_bounding_box),
         'Bounding box of the product, in order of xmin, ymin, xmax, ymax']  # 1.7.5

    metadata_dict['identification/boundingPolygon'] = \
        ['bounding_polygon', get_polygon_wkt(burst_in),
         'OGR compatible WKT representation of the product bounding polygon'
         ' bounding polygon']

    metadata_dict['identification/burstID'] = \
        ['burst_id', str(burst_in.burst_id),
         'Burst identification (burst ID)']

    beam_id = burst_in.swath_name.upper()
    metadata_dict['identification/beamID'] = \
        ['beam_id', beam_id, 'Beam identification (Beam ID)']

    metadata_dict['identification/zeroDopplerStartTime'] = \
        ['zero_doppler_start_time',
         burst_in.sensing_start.strftime('%Y-%m-%dT%H:%M:%S.%fZ'),
         'Azimuth start time of the product'] # 1.6.3
    metadata_dict['identification/zeroDopplerEndTime'] = \
        ['zero_doppler_end_time',
         burst_in.sensing_stop.strftime('%Y-%m-%dT%H:%M:%S.%fZ'),
         'Azimuth stop time of the product']  # 1.6.3

    # Add RFI metadata into `metadata_dict`
    rfi_metadata_dict = get_rfi_metadata_dict(burst_in,
                                              'RTC/metadata/QA/rfiInformation')
    metadata_dict.update(rfi_metadata_dict)

    return metadata_dict


def all_metadata_dict_to_geotiff_metadata_dict(metadata_dict):
    '''
    Convert all metadata dict to GeoTIFF metadata dict
    Parameters
    ----------
    metadata_dict : dict
        Metadata dict organized as follows:
        - Dictionary item key: HDF5 dataset key;
        - Dictionary item value: list of 
            [GeoTIFF metadata key,
             metadata value,
             metadata description]
        The value `None` for the GeoTIFF metadata key indicates that
        the field is not saved on the GeoTIFF file
    Returns
    -------
    geotiff_metadata_dict : dict
        Metadata dict to be saved onto the RTC-S1 product GeoTIFF file
    '''
    geotiff_metadata_dict = {}
    for _, (key, value, _) in metadata_dict.items():
        if key is None:
            continue
        if isinstance(value, str):
            geotiff_metadata_dict[key.upper()] = str(value).upper()
            continue
        geotiff_metadata_dict[key.upper()] = value

    return geotiff_metadata_dict


def populate_metadata_group(product_id: str,
                            h5py_obj: h5py.File,
                            burst_in: Sentinel1BurstSlc,
                            cfg_in: RunConfig,
                            root_path: str,
                            is_mosaic: bool):
    '''Populate RTC metadata based on Sentinel1BurstSlc and RunConfig

    Parameters
    -----------
    product_id: str
        Product ID
    h5py_obj: h5py.File
        HDF5 object into which write the metadata
    burst_in: Sentinel1BurstCls
        Source burst of the RTC
    cfg_in: RunConfig
        A class that contains the information defined in runconfig
    root_path: str
        Root path inside the HDF5 object on which the metadata will be placed
    is_mosaic: bool
        Flag to indicate if the RTC-S1 product is a mosaic (True)
        or burst (False) product
    '''

    metadata_dict = get_metadata_dict(product_id, burst_in, cfg_in, is_mosaic)

    for fieldname, (_, data, description) in metadata_dict.items():
        path_dataset_in_h5 = os.path.join(root_path, fieldname)
        if isinstance(data, str):
            dset = h5py_obj.create_dataset(path_dataset_in_h5, data=np.string_(data))
        else:
            dset = h5py_obj.create_dataset(path_dataset_in_h5, data=data)

        dset.attrs['description'] = np.string_(description)


def save_hdf5_dataset(ds_filename, h5py_obj, root_path,
                      yds, xds, ds_name, standard_name=None,
                      long_name=None, units=None, fill_value=None,
                      valid_min=None, valid_max=None, compute_stats=True):
    '''
    write temporary raster file contents to HDF5

    Parameters
    ----------
    ds_filename: string
        source raster file
    h5py_obj: h5py object
        h5py object of destination HDF5
    root_path: string
        path of output raster data
    yds: h5py dataset object
        y-axis dataset
    xds: h5py dataset object
        x-axis dataset
    ds_name: string
        name of dataset to be added to root_path
    standard_name: string, optional
    long_name: string, optional
    units: string, optional
    fill_value: float, optional
    valid_min: float, optional
    valid_max: float, optional
    '''
    if not os.path.isfile(ds_filename):
        return

    stats_real_imag_vector = None
    stats_vector = None
    if compute_stats:
        raster = isce3.io.Raster(ds_filename)

        if (raster.datatype() == gdal.GDT_CFloat32 or
                raster.datatype() == gdal.GDT_CFloat64):
            stats_real_imag_vector = \
                isce3.math.compute_raster_stats_real_imag(raster)
        elif raster.datatype() == gdal.GDT_Float64:
            stats_vector = isce3.math.compute_raster_stats_float64(raster)
        else:
            stats_vector = isce3.math.compute_raster_stats_float32(raster)

    gdal_ds = gdal.Open(ds_filename, gdal.GA_ReadOnly)
    nbands = gdal_ds.RasterCount
    for band in range(nbands):
        data = gdal_ds.GetRasterBand(band+1).ReadAsArray()

        if isinstance(ds_name, str):
            h5_ds = os.path.join(root_path, ds_name)
        else:
            h5_ds = os.path.join(root_path, ds_name[band])

        if h5_ds in h5py_obj:
            del h5py_obj[h5_ds]

        dset = h5py_obj.create_dataset(h5_ds, data=data)
        dset.dims[0].attach_scale(yds)
        dset.dims[1].attach_scale(xds)
        dset.attrs['grid_mapping'] = np.string_("projection")

        if standard_name is not None:
            dset.attrs['standard_name'] = np.string_(standard_name)

        if long_name is not None:
            dset.attrs['long_name'] = np.string_(long_name)

        if units is not None:
            dset.attrs['units'] = np.string_(units)

        if fill_value is not None:
            dset.attrs.create('_FillValue', data=fill_value)
        elif 'cfloat' in gdal.GetDataTypeName(raster.datatype()).lower():
            dset.attrs.create('_FillValue', data=np.nan + 1j * np.nan)
        elif 'float' in gdal.GetDataTypeName(raster.datatype()).lower():
            dset.attrs.create('_FillValue', data=np.nan)

        if stats_vector is not None:
            stats_obj = stats_vector[band]
            dset.attrs.create('min_value', data=stats_obj.min)
            dset.attrs.create('mean_value', data=stats_obj.mean)
            dset.attrs.create('max_value', data=stats_obj.max)
            dset.attrs.create('sample_standard_deviation', data=stats_obj.sample_stddev)

        elif stats_real_imag_vector is not None:

            stats_obj = stats_real_imag_vector[band]
            dset.attrs.create('min_real_value', data=stats_obj.min_real)
            dset.attrs.create('mean_real_value', data=stats_obj.mean_real)
            dset.attrs.create('max_real_value', data=stats_obj.max_real)
            dset.attrs.create('sample_standard_deviation_real',
                              data=stats_obj.sample_stddev_real)

            dset.attrs.create('min_imag_value', data=stats_obj.min_imag)
            dset.attrs.create('mean_imag_value', data=stats_obj.mean_imag)
            dset.attrs.create('max_imag_value', data=stats_obj.max_imag)
            dset.attrs.create('sample_standard_deviation_imag',
                              data=stats_obj.sample_stddev_imag)

        if valid_min is not None:
            dset.attrs.create('valid_min', data=valid_min)

        if valid_max is not None:
            dset.attrs.create('valid_max', data=valid_max)

    del gdal_ds


def get_rfi_metadata_dict(burst_in,
                          rfi_root_path = 'RTC/metadata/QA/rfiInformation'):
    '''
    Populate the RFI information into HDF5 object

    Parameters
    ----------
    burst_in: Sentinel1BurstSlc
    rfi_root_path: str

    '''
    rfi_metadata_dict = {}

    is_rfi_info_empty = burst_in.burst_rfi_info is None
    rfi_metadata_dict[f'{rfi_root_path}/isRfiInfoAvailable'] =\
        ['is_rfi_info_available',
         not is_rfi_info_empty,
         'A flag whether RFI information is available in the source data']

    if is_rfi_info_empty:
        return rfi_metadata_dict

    # Create group for RFI info
    subpath_data_dict = {
        'rfiMitigationPerformed':
            ['rfi_mitigation_performed',
             burst_in.burst_rfi_info.rfi_mitigation_performed,
             'RFI detection and mitigtion strategy'],
        'rfiMitigationDomain':
            ['rfi_mitigation_domain',
             burst_in.burst_rfi_info.rfi_mitigation_domain,
             'In which domain(s) the RFI mitigation was performed'],
        'rfiBurstReport/swath':
            ['rfi_burst_report_swath',
             burst_in.burst_rfi_info.rfi_burst_report['swath'],
             'Swath of the IW RFI burst repost list'],
        'rfiBurstReport/azimuthTime':
            ['rfi_burst_report_azimuth_time',
             burst_in.burst_rfi_info.rfi_burst_report['azimuthTime'].strftime('%Y-%m-%dT%H:%M:%S.%fZ'),
             'Azimuth time of the burst that corresponds to the RFI report'],
        'rfiBurstReport/inBandOutBandPowerRatio':
            ['in_band_out_band_power_ratio',
             burst_in.burst_rfi_info.rfi_burst_report['inBandOutBandPowerRatio'],
             'Ratio between the in-band and out-of-band power of the burst.']
    }

    # Aliases for the improvement of code readability
    rfi_burst_report_time =\
        (burst_in.burst_rfi_info.rfi_burst_report['timeDomainRfiReport']
         if 'timeDomainRfiReport' in
         burst_in.burst_rfi_info.rfi_burst_report.keys()
         else None)
    rfi_burst_report_freq =\
        (burst_in.burst_rfi_info.rfi_burst_report['frequencyDomainRfiBurstReport']
         if 'frequencyDomainRfiBurstReport' in
         burst_in.burst_rfi_info.rfi_burst_report.keys()
         else None)

    # Add RFI burst domain report
    if 'timeDomainRfiReport' in burst_in.burst_rfi_info.rfi_burst_report.keys():
        # populate the time domain RFI report
        subpath_data_dict['timeDomainRfiReport/percentageAffectedLines']=\
            ['time_domain_rfi_report_percentage_affected_lines',
             rfi_burst_report_time['percentageAffectedLines'],
             'Percentage of level-0 lines affected by RFI']

        subpath_data_dict['timeDomainRfiReport/avgPercentageAffectedSamples']=\
            ['time_domain_rfi_report_avg_percentage_affected_samples',
             rfi_burst_report_time['avgPercentageAffectedSamples'],
             ('Average percentage of affected level-0 samples '
              'in the lines containing RFI.')]

        subpath_data_dict['timeDomainRfiReport/maxPercentageAffectedSamples']=\
            ['time_domain_rfi_report_max_percentage_affected_samples',
             rfi_burst_report_time['maxPercentageAffectedSamples'],
             'Maximum percentage of level-0 samples affected by RFI in the same line']

    if 'frequencyDomainRfiBurstReport' in burst_in.burst_rfi_info.rfi_burst_report.keys():
        # populate the frequency domain RFI report
        subpath_data_dict['frequencyDomainRfiBurstReport/numSubBlocks']=\
            ['frequency_domain_rfi_burst_report_num_sub_blocks',
             rfi_burst_report_freq['numSubBlocks'],
             'Number of sub-blocks in the current burst']
        
        subpath_data_dict['frequencyDomainRfiBurstReport/subBlockSize']=\
            ['frequency_domain_rfi_burst_report_sub_block_size',
             rfi_burst_report_freq['subBlockSize'],
             'Number of lines in each sub-block']

        subpath_data_dict[('frequencyDomainRfiBurstReport/isolatedRfiReport/'
                           'percentageAffectedLines')]=\
            ['frequency_domain_rfi_burst_report_isolated_rfi_report/percentage_affected_lines',
             rfi_burst_report_freq['isolatedRfiReport']['percentageAffectedLines'],
             'Percentage of level-0 lines affected by RFI.']

        subpath_data_dict[('frequencyDomainRfiBurstReport/isolatedRfiReport/'
                           'maxPercentageAffectedBW')]=\
            ['frequency_domain_rfi_burst_report_isolated_rfi_report/percentage_affected_lines',
             rfi_burst_report_freq['isolatedRfiReport']['maxPercentageAffectedBW'],
             'Max. percentage of bandwidth affected by isolated RFI in a single line.']

        subpath_data_dict['frequencyDomainRfiBurstReport/percentageBlocksPersistentRfi']=\
            ['frequency_domain_rfi_burst_report_percentage_blocks_persistent_rfi',
             rfi_burst_report_freq['percentageBlocksPersistentRfi'],
             ('Percentage of processing blocks affected by persistent RFI. '
              'In this case the RFI detection is performed on the '
              'mean PSD of each processing block.')]

        subpath_data_dict[('frequencyDomainRfiBurstReport/'
                           'maxPercentageBWAffectedPersistentRfi')]=\
            ['frequency_domain_rfi_burst_report_max_percentage_bw_affected_persistent_rfi',
             rfi_burst_report_freq['maxPercentageBWAffectedPersistentRfi'],
             ('Max percentage bandwidth affected by '
              'persistent RFI in a single processing block')]

    for fieldname, data in subpath_data_dict.items():
            path_in_rfi_dict = os.path.join(rfi_root_path, fieldname)
            rfi_metadata_dict[path_in_rfi_dict] = data

    return rfi_metadata_dict<|MERGE_RESOLUTION|>--- conflicted
+++ resolved
@@ -328,29 +328,18 @@
              1,
              'Number of source data acquisitions'],
         # TODO Review: should we expose this parameter in the runconfig?
-<<<<<<< HEAD
         'RTC/metadata/sourceData/dataAccess':
             ['data_access',
-=======
-        'RTC/metadata/sourceDataInformation/dataAccess':
-            ['source_data_access',
->>>>>>> 9c6be882
              'https://search.asf.alaska.edu/',
              'Data access URL'],
         'RTC/metadata/sourceData/radarBand':  # 1.6.4
             ['radar_band', 'C', 'Radar band'],
-<<<<<<< HEAD
         'RTC/metadata/sourceData/processingFacility': #  1.6.6
             ['source_processing_facility',
-=======
-        'RTC/metadata/sourceDataInformation/processingFacility': #  1.6.6
-            ['source_data_processing_facility',
->>>>>>> 9c6be882
              (f'organization: \"{burst_in.burst_misc_metadata.processing_info_dict["organisation"]}\", '
               f'site: \"{burst_in.burst_misc_metadata.processing_info_dict["site"]}\", '
               f'country: \"{burst_in.burst_misc_metadata.processing_info_dict["country"]}\"'),
              'Source data processing facility'],
-<<<<<<< HEAD
         'RTC/metadata/sourceData/processingDateTime':  # 1.6.6
             ['source_processing_date_time',
              burst_in.burst_misc_metadata.processing_info_dict['stop'],
@@ -383,40 +372,6 @@
              'Azimuth spacing of the source data in seconds'], 
         'RTC/metadata/sourceData/slantRangeSpacing':  # 1.6.7
             ['source_slant_range_spacing',
-=======
-        'RTC/metadata/sourceDataInformation/processingDateTime':  # 1.6.6
-            ['source_data_processing_date_time',
-             burst_in.burst_misc_metadata.processing_info_dict['stop'],
-             'Processing date and time of the source data'],
-        'RTC/metadata/sourceDataInformation/softwareVersion':  # 1.6.6
-            ['source_data_software_version',
-             str(burst_in.ipf_version),
-             'IPF version of the source data'],
-        
-        'RTC/metadata/sourceDataInformation/azimuthLooks':  # 1.6.6
-            [None,
-             burst_in.burst_misc_metadata.azimuth_looks,
-             'Azimuth number of looks'],
-        'RTC/metadata/sourceDataInformation/slantRangeLooks':  # 1.6.6
-            [None,
-             burst_in.burst_misc_metadata.slant_range_looks,
-             'Slant range number of looks'],
-
-        'RTC/metadata/sourceDataInformation/productLevel':  # 1.6.6
-            ['source_data_product_level',
-             'L1',
-             'Product level of the source data'],
-        'RTC/metadata/sourceDataInformation/geometry':  # 1.6.7
-            ['source_data_geometry',
-             'slant range',
-             'Geometry of the source data'],
-        'RTC/metadata/sourceDataInformation/zeroDopplerTimeSpacing':  # 1.6.7
-            ['source_data_azimuth_spacing',
-             burst_in.azimuth_time_interval,
-             'Time interval in the along track direction of the source data in seconds'], 
-        'RTC/metadata/sourceDataInformation/slantRangeSpacing':  # 1.6.7
-            ['source_data_slant_range_spacing',
->>>>>>> 9c6be882
              burst_in.range_pixel_spacing,
              'Slant range spacing of the source data in meters'], 
 
@@ -429,33 +384,19 @@
         #     burst_in.range_pixel_spacing,
         #     'Slant range resolution of the source data in meters'],
 
-<<<<<<< HEAD
         'RTC/metadata/sourceData/nearRangeIncidenceAngle':  # 1.6.7
             ['near_range_incidence_angle',
              burst_in.burst_misc_metadata.inc_angle_near_range,
              'Near range incidence angle in meters'],
         'RTC/metadata/sourceData/farRangeIncidenceAngle':  # 1.6.7
             ['far_range_incidence_angle',
-=======
-        'RTC/metadata/sourceDataInformation/nearRangeIncidenceAngle':  # 1.6.7
-            [None,
-             burst_in.burst_misc_metadata.inc_angle_near_range,
-             'Near range incidence angle in meters'],
-        'RTC/metadata/sourceDataInformation/farRangeIncidenceAngle':  # 1.6.7
-            [None,
->>>>>>> 9c6be882
              burst_in.burst_misc_metadata.inc_angle_far_range,
              'Far range incidence angle in meters'],
         # Source for the max. NESZ:
         # (https://sentinels.copernicus.eu/web/sentinel/user-guides/
         #  sentinel-1-sar/acquisition-modes/interferometric-wide-swath)
-<<<<<<< HEAD
         'RTC/metadata/sourceData/maxNoiseEquivalentSigmaZero':  # 1.6.9
             ['max_noise_equivalent_sigma_zero',
-=======
-        'RTC/metadata/sourceDataInformation/maxNoiseEquivalentSigmaZero':  # 1.6.9
-            [None,
->>>>>>> 9c6be882
              -22,
              'Maximum Noise equivalent sigma0 in dB'],
 
